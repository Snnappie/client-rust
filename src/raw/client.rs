// Copyright 2019 TiKV Project Authors. Licensed under Apache-2.0.

<<<<<<< HEAD
use super::ColumnFamily;
=======
>>>>>>> d923d6c2
use crate::{
    pd::PdRpcClient,
    raw::{requests::*, ColumnFamily},
    request::KvRequest,
    BoundRange, Config, Error, Key, KvPair, Result, Value,
};

use futures::future::Either;
use futures::prelude::*;
use kvproto::kvrpcpb;
use std::{sync::Arc, u32};

const MAX_RAW_KV_SCAN_LIMIT: u32 = 10240;

/// The TiKV raw [`Client`](Client) is used to issue requests to the TiKV server and PD cluster.
#[derive(Clone)]
pub struct Client {
    rpc: Arc<PdRpcClient>,
    cf: Option<ColumnFamily>,
    key_only: bool,
}

impl Client {
    /// Create a new [`Client`](Client).
    ///
    /// ```rust,no_run
    /// # #![feature(async_await)]
    /// # use tikv_client::{Config, RawClient};
    /// # use futures::prelude::*;
    /// # futures::executor::block_on(async {
    /// let client = RawClient::new(Config::default()).unwrap();
    /// # });
    /// ```
    pub fn new(config: Config) -> Result<Client> {
        let rpc = Arc::new(PdRpcClient::connect(&config)?);
        Ok(Client {
            rpc,
            cf: None,
            key_only: false,
        })
    }

    /// Set the column family of requests.
    ///
    /// This function returns a new `Client`, requests created with it will have the
    /// supplied column family constraint. The original `Client` can still be used.
    ///
    /// ```rust,no_run
    /// # #![feature(async_await)]
    /// # use tikv_client::{Config, RawClient};
    /// # use futures::prelude::*;
    /// # futures::executor::block_on(async {
    /// let client = RawClient::new(Config::default()).unwrap();
    /// let get_request = client.with_cf("write").get("foo".to_owned());
    /// # });
    /// ```
    pub fn with_cf(&self, cf: impl Into<ColumnFamily>) -> Client {
        Client {
            rpc: self.rpc.clone(),
            cf: Some(cf.into()),
            key_only: self.key_only,
        }
    }

    /// Set the `key_only` option of requests.
    ///
    /// This function returns a new `Client`, requests created with it will have the
    /// supplied `key_only` option. The original `Client` can still be used. `key_only`
    /// is only relevant for `scan`-like requests, for other kinds of request, it
    /// will be ignored.
    ///
    /// ```rust,no_run
    /// # #![feature(async_await)]
    /// # use tikv_client::{Config, RawClient, ToOwnedRange};
    /// # use futures::prelude::*;
    /// # futures::executor::block_on(async {
    /// let client = RawClient::new(Config::default()).unwrap();
    /// let scan_request = client.with_key_only(true).scan(("TiKV"..="TiDB").to_owned(), 2);
    /// # });
    /// ```
    pub fn with_key_only(&self, key_only: bool) -> Client {
        Client {
            rpc: self.rpc.clone(),
            cf: self.cf.clone(),
            key_only,
        }
    }

    /// Create a new 'get' request.
    ///
    /// Once resolved this request will result in the fetching of the value associated with the
    /// given key.
    ///
    /// ```rust,no_run
    /// # #![feature(async_await)]
    /// # use tikv_client::{Value, Config, RawClient};
    /// # use futures::prelude::*;
    /// # futures::executor::block_on(async {
    /// # let client = RawClient::new(Config::default()).unwrap();
    /// let key = "TiKV".to_owned();
    /// let req = client.get(key);
    /// let result: Option<Value> = req.await.unwrap();
    /// # });
    /// ```
    pub fn get(&self, key: impl Into<Key>) -> impl Future<Output = Result<Option<Value>>> {
        kvrpcpb::RawGetRequest {
            key: key.into().into(),
            ..self.new_request_with_cf()
        }
        .execute(self.rpc.clone())
    }

    /// Create a new 'batch get' request.
    ///
    /// Once resolved this request will result in the fetching of the values associated with the
    /// given keys.
    ///
    /// ```rust,no_run
    /// # #![feature(async_await)]
    /// # use tikv_client::{KvPair, Config, RawClient};
    /// # use futures::prelude::*;
    /// # futures::executor::block_on(async {
    /// # let client = RawClient::new(Config::default()).unwrap();
    /// let keys = vec!["TiKV".to_owned(), "TiDB".to_owned()];
    /// let req = client.batch_get(keys);
    /// let result: Vec<KvPair> = req.await.unwrap();
    /// # });
    /// ```
    pub fn batch_get(
        &self,
        keys: impl IntoIterator<Item = impl Into<Key>>,
    ) -> impl Future<Output = Result<Vec<KvPair>>> {
        kvrpcpb::RawBatchGetRequest {
            keys: keys.into_iter().map(Into::into).map(Into::into).collect(),
            ..self.new_request_with_cf()
        }
        .execute(self.rpc.clone())
    }

    /// Create a new 'put' request.
    ///
    /// Once resolved this request will result in the setting of the value associated with the given key.
    ///
    /// ```rust,no_run
    /// # #![feature(async_await)]
    /// # use tikv_client::{Key, Value, Config, RawClient};
    /// # use futures::prelude::*;
    /// # futures::executor::block_on(async {
    /// # let client = RawClient::new(Config::default()).unwrap();
    /// let key = "TiKV".to_owned();
    /// let val = "TiKV".to_owned();
    /// let req = client.put(key, val);
    /// let result: () = req.await.unwrap();
    /// # });
    /// ```
    pub fn put(
        &self,
        key: impl Into<Key>,
        value: impl Into<Value>,
    ) -> impl Future<Output = Result<()>> {
        kvrpcpb::RawPutRequest {
            key: key.into().into(),
            value: value.into().into(),
            ..self.new_request_with_cf()
        }
        .execute(self.rpc.clone())
    }

    /// Create a new 'batch put' request.
    ///
    /// Once resolved this request will result in the setting of the value associated with the given key.
    ///
    /// ```rust,no_run
    /// # #![feature(async_await)]
    /// # use tikv_client::{Error, Result, KvPair, Key, Value, Config, RawClient, ToOwnedRange};
    /// # use futures::prelude::*;
    /// # futures::executor::block_on(async {
    /// # let client = RawClient::new(Config::default()).unwrap();
    /// let kvpair1 = ("PD".to_owned(), "Go".to_owned());
    /// let kvpair2 = ("TiKV".to_owned(), "Rust".to_owned());
    /// let iterable = vec![kvpair1, kvpair2];
    /// let req = client.batch_put(iterable);
    /// let result: () = req.await.unwrap();
    /// # });
    /// ```
    pub fn batch_put(
        &self,
        pairs: impl IntoIterator<Item = impl Into<KvPair>>,
    ) -> impl Future<Output = Result<()>> {
        kvrpcpb::RawBatchPutRequest {
            pairs: pairs.into_iter().map(Into::into).map(Into::into).collect(),
            ..self.new_request_with_cf()
        }
        .execute(self.rpc.clone())
    }

    /// Create a new 'delete' request.
    ///
    /// Once resolved this request will result in the deletion of the given key.
    ///
    /// ```rust,no_run
    /// # #![feature(async_await)]
    /// # use tikv_client::{Key, Config, RawClient};
    /// # use futures::prelude::*;
    /// # futures::executor::block_on(async {
    /// # let client = RawClient::new(Config::default()).unwrap();
    /// let key = "TiKV".to_owned();
    /// let req = client.delete(key);
    /// let result: () = req.await.unwrap();
    /// # });
    /// ```
    pub fn delete(&self, key: impl Into<Key>) -> impl Future<Output = Result<()>> {
        kvrpcpb::RawDeleteRequest {
            key: key.into().into(),
            ..self.new_request_with_cf()
        }
        .execute(self.rpc.clone())
    }

    /// Create a new 'batch delete' request.
    ///
    /// Once resolved this request will result in the deletion of the given keys.
    ///
    /// ```rust,no_run
    /// # #![feature(async_await)]
    /// # use tikv_client::{Config, RawClient};
    /// # use futures::prelude::*;
    /// # futures::executor::block_on(async {
    /// # let client = RawClient::new(Config::default()).unwrap();
    /// let keys = vec!["TiKV".to_owned(), "TiDB".to_owned()];
    /// let req = client.batch_delete(keys);
    /// let result: () = req.await.unwrap();
    /// # });
    /// ```
    pub fn batch_delete(
        &self,
        keys: impl IntoIterator<Item = impl Into<Key>>,
    ) -> impl Future<Output = Result<()>> {
        kvrpcpb::RawBatchDeleteRequest {
            keys: keys.into_iter().map(Into::into).map(Into::into).collect(),
            ..self.new_request_with_cf()
        }
        .execute(self.rpc.clone())
    }

    /// Create a new 'delete range' request.
    ///
    /// Once resolved this request will result in the deletion of all keys over the given range.
    ///
    /// ```rust,no_run
    /// # #![feature(async_await)]
    /// # use tikv_client::{Key, Config, RawClient, ToOwnedRange};
    /// # use futures::prelude::*;
    /// # futures::executor::block_on(async {
    /// # let client = RawClient::new(Config::default()).unwrap();
    /// let inclusive_range = "TiKV"..="TiDB";
    /// let req = client.delete_range(inclusive_range.to_owned());
    /// let result: () = req.await.unwrap();
    /// # });
    /// ```
    pub fn delete_range(&self, range: impl Into<BoundRange>) -> impl Future<Output = Result<()>> {
        let (start_key, end_key) = range.into().into_keys();
        kvrpcpb::RawDeleteRangeRequest {
            start_key: start_key.into(),
            end_key: end_key.unwrap_or(Key::default()).into(),
            ..self.new_request_with_cf()
        }
        .execute(self.rpc.clone())
    }

    /// Create a new 'scan' request.
    ///
    /// Once resolved this request will result in a scanner over the given keys.
    ///
    /// ```rust,no_run
    /// # #![feature(async_await)]
    /// # use tikv_client::{KvPair, Config, RawClient, ToOwnedRange};
    /// # use futures::prelude::*;
    /// # futures::executor::block_on(async {
    /// # let client = RawClient::new(Config::default()).unwrap();
    /// let inclusive_range = "TiKV"..="TiDB";
    /// let req = client.scan(inclusive_range.to_owned(), 2);
    /// let result: Vec<KvPair> = req.await.unwrap();
    /// # });
    /// ```
    pub fn scan(
        &self,
        range: impl Into<BoundRange>,
        limit: u32,
    ) -> impl Future<Output = Result<Vec<KvPair>>> {
        if limit > MAX_RAW_KV_SCAN_LIMIT {
            Either::Right(future::err(Error::max_scan_limit_exceeded(
                limit,
                MAX_RAW_KV_SCAN_LIMIT,
            )))
        } else {
            let (start_key, end_key) = range.into().into_keys();
            Either::Left(
                kvrpcpb::RawScanRequest {
                    start_key: start_key.into(),
                    end_key: end_key.unwrap_or(Key::default()).into(),
                    limit,
                    key_only: self.key_only,
                    ..self.new_request_with_cf()
                }
                .execute(self.rpc.clone()),
            )
        }
    }

    /// Create a new 'batch scan' request.
    ///
    /// Once resolved this request will result in a set of scanners over the given keys.
    ///
    /// ```rust,no_run
    /// # #![feature(async_await)]
    /// # use tikv_client::{Key, Config, RawClient, ToOwnedRange};
    /// # use futures::prelude::*;
    /// # futures::executor::block_on(async {
    /// # let client = RawClient::new(Config::default()).unwrap();
    /// let inclusive_range1 = "TiDB"..="TiKV";
    /// let inclusive_range2 = "TiKV"..="TiSpark";
    /// let iterable = vec![inclusive_range1.to_owned(), inclusive_range2.to_owned()];
    /// let req = client.batch_scan(iterable, 2);
    /// let result = req.await;
    /// # });
    /// ```
    pub fn batch_scan(
        &self,
        ranges: impl IntoIterator<Item = impl Into<BoundRange>>,
        each_limit: u32,
    ) -> impl Future<Output = Result<Vec<KvPair>>> {
        if each_limit > MAX_RAW_KV_SCAN_LIMIT {
            Either::Right(future::err(Error::max_scan_limit_exceeded(
                each_limit,
                MAX_RAW_KV_SCAN_LIMIT,
            )))
        } else {
            Either::Left(
                kvrpcpb::RawBatchScanRequest {
                    ranges: ranges.into_iter().map(Into::into).map(Into::into).collect(),
                    each_limit,
                    key_only: self.key_only,
                    ..self.new_request_with_cf()
                }
                .execute(self.rpc.clone()),
            )
        }
    }

    fn new_request_with_cf<T: RawRpcRequest>(&self) -> T {
        let mut req = T::default();
        req.maybe_set_cf(self.cf.clone());
        req
    }
}

trait RawRpcRequest: Default {
    fn set_cf(&mut self, cf: String);

    fn maybe_set_cf(&mut self, cf: Option<ColumnFamily>) {
        if let Some(cf) = cf {
            self.set_cf(cf.to_string());
        }
    }
}

macro_rules! impl_raw_rpc_request {
    ($name: ident) => {
        impl RawRpcRequest for kvrpcpb::$name {
            fn set_cf(&mut self, cf: String) {
                self.set_cf(cf);
            }
        }
    };
}

impl_raw_rpc_request!(RawGetRequest);
impl_raw_rpc_request!(RawBatchGetRequest);
impl_raw_rpc_request!(RawPutRequest);
impl_raw_rpc_request!(RawBatchPutRequest);
impl_raw_rpc_request!(RawDeleteRequest);
impl_raw_rpc_request!(RawBatchDeleteRequest);
impl_raw_rpc_request!(RawScanRequest);
impl_raw_rpc_request!(RawBatchScanRequest);
impl_raw_rpc_request!(RawDeleteRangeRequest);<|MERGE_RESOLUTION|>--- conflicted
+++ resolved
@@ -1,12 +1,8 @@
 // Copyright 2019 TiKV Project Authors. Licensed under Apache-2.0.
 
-<<<<<<< HEAD
 use super::ColumnFamily;
-=======
->>>>>>> d923d6c2
 use crate::{
     pd::PdRpcClient,
-    raw::{requests::*, ColumnFamily},
     request::KvRequest,
     BoundRange, Config, Error, Key, KvPair, Result, Value,
 };
